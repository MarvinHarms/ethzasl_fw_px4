--- conflicted
+++ resolved
@@ -1,20 +1,16 @@
-/*
- * attitudeKalmanfilter_types.h
- *
- * Code generation for function 'attitudeKalmanfilter'
- *
-<<<<<<< HEAD
- * C source code generated on: Mon Sep 17 20:13:22 2012
-=======
- * C source code generated on: Fri Sep 21 13:56:42 2012
->>>>>>> a56b4ffe
- *
- */
-
-#ifndef __ATTITUDEKALMANFILTER_TYPES_H__
-#define __ATTITUDEKALMANFILTER_TYPES_H__
-
-/* Type Definitions */
-
-#endif
-/* End of code generation (attitudeKalmanfilter_types.h) */
+/*
+ * attitudeKalmanfilter_types.h
+ *
+ * Code generation for function 'attitudeKalmanfilter'
+ *
+ * C source code generated on: Fri Sep 21 13:56:42 2012
+ *
+ */
+
+#ifndef __ATTITUDEKALMANFILTER_TYPES_H__
+#define __ATTITUDEKALMANFILTER_TYPES_H__
+
+/* Type Definitions */
+
+#endif
+/* End of code generation (attitudeKalmanfilter_types.h) */